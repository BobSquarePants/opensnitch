--- conflicted
+++ resolved
@@ -28,7 +28,7 @@
 	NEWCHAIN = Action("-N")
 	DELCHAIN = Action("-X")
 
-	PRIORITYRULE = "opensnitch-priority-rules"
+	systemRulePrefix = "opensnitch-filter"
 )
 
 // make sure we don't mess with multiple rules
@@ -38,20 +38,14 @@
 
 	queueNum = 0
 	running  = false
-<<<<<<< HEAD
-	// check that rules are loaded every 5s
-	rulesChecker       = time.NewTicker(time.Second * 20)
-	rulesCheckerChan   = make(chan bool)
-	regexRulesQuery, _ = regexp.Compile(`NFQUEUE.*ctstate NEW,RELATED.*NFQUEUE num.*bypass`)
-	regexDropQuery, _  = regexp.Compile(`DROP.*mark match 0x18ba5`)
-=======
-	// check that rules are loaded every 20s
-	rulesChecker               = time.NewTicker(time.Second * 20)
-	rulesCheckerChan           = make(chan bool)
-	regexRulesQuery, _         = regexp.Compile(`NFQUEUE.*ctstate NEW.*NFQUEUE num.*bypass`)
-	regexDropQuery, _          = regexp.Compile(`DROP.*mark match 0x18ba5`)
-	regexPriorityRulesQuery, _ = regexp.Compile(PRIORITYRULE)
->>>>>>> 214e1b3c
+	// check that rules are loaded every 30s
+	rulesChecker             *time.Ticker
+	rulesCheckerChan         = make(chan bool)
+	regexRulesQuery, _       = regexp.Compile(`NFQUEUE.*ctstate NEW,RELATED.*NFQUEUE num.*bypass`)
+	regexDropQuery, _        = regexp.Compile(`DROP.*mark match 0x18ba5`)
+	regexSystemRulesQuery, _ = regexp.Compile(systemRulePrefix + ".*")
+
+	systemChains = make(map[string]*fwRule)
 )
 
 // RunRule inserts or deletes a firewall rule.
@@ -64,8 +58,6 @@
 
 	lock.Lock()
 	defer lock.Unlock()
-
-	// fmt.Printf("iptables %s\n", rule)
 
 	_, err4 := core.Exec("iptables", rule)
 	_, err6 := core.Exec("ip6tables", rule)
@@ -100,17 +92,9 @@
 
 // QueueConnections inserts the firewall rule which redirects connections to us.
 // They are queued until the user denies/accept them, or reaches a timeout.
-<<<<<<< HEAD
 // OUTPUT -t mangle -m conntrack --ctstate NEW,RELATED -j NFQUEUE --queue-num 0 --queue-bypass
 func QueueConnections(enable bool, logError bool, qNum int) (err error) {
-	return RunRule(ADD, enable, logError, []string{
-=======
-// OUTPUT -t mangle -m conntrack --ctstate NEW -j NFQUEUE --queue-num 0 --queue-bypass
-func QueueConnections(enable bool, qNum int) (err error) {
-	regexRulesQuery, _ = regexp.Compile(fmt.Sprint(`NFQUEUE.*ctstate NEW.*NFQUEUE num `, qNum, ` bypass`))
-
-	return RunRule(INSERT, enable, []string{
->>>>>>> 214e1b3c
+	return RunRule(INSERT, enable, logError, []string{
 		"OUTPUT",
 		"-t", "mangle",
 		"-m", "conntrack",
@@ -132,40 +116,50 @@
 	})
 }
 
-// CreatePriorityRule inserts a rule to exclude connections from being analyzed.
-// All the excluded connections will have this rule as target.
-func CreatePriorityRule() error {
-	RunRule(NEWCHAIN, true, []string{PRIORITYRULE, "-t", "mangle"})
-	return RunRule(INSERT, true, []string{
-		"OUTPUT",
-		"-t", "mangle",
-		"-j", PRIORITYRULE,
-	})
-}
-
-// DeletePriorityRule deletes the priority rules
-func DeletePriorityRule() error {
-	RunRule(DELETE, false, []string{"OUTPUT", "-t", "mangle", "-j", PRIORITYRULE})
-	RunRule(FLUSH, true, []string{PRIORITYRULE, "-t", "mangle"})
-	return RunRule(DELCHAIN, true, []string{PRIORITYRULE, "-t", "mangle"})
-}
-
-// AllowPriorityRule inserts a new rule which will exclude the connection from being intercepted.
-func AllowPriorityRule(action Action, enable bool, parms string) (err error) {
-	rule := []string{PRIORITYRULE, "-t", "mangle"}
-	rule = append(rule, strings.Split(parms, " ")...)
-	rule = append(rule, []string{"-j", "ACCEPT"}...)
-
-	return RunRule(action, enable, rule)
-}
-
-// DenyPriorityRule inserts a new rule which will exclude the connection from being intercepted.
-func DenyPriorityRule(action Action, enable bool, parms string) (err error) {
-	rule := []string{PRIORITYRULE, "-t", "mangle"}
-	rule = append(rule, strings.Split(parms, " ")...)
-	rule = append(rule, []string{"-j", "DROP"}...)
-
-	return RunRule(action, enable, rule)
+// CreateSystemRule create the custom firewall chains and adds them to system.
+func CreateSystemRule(rule *fwRule, logErrors bool) {
+	chainName := systemRulePrefix + "-" + rule.Chain
+	if _, ok := systemChains[rule.Table+"-"+chainName]; ok {
+		return
+	}
+	RunRule(NEWCHAIN, true, logErrors, []string{chainName, "-t", rule.Table})
+
+	// Insert the rule at the top of the chain
+	if err := RunRule(INSERT, true, logErrors, []string{rule.Chain, "-t", rule.Table, "-j", chainName}); err == nil {
+		systemChains[rule.Table+"-"+chainName] = rule
+	}
+}
+
+// DeleteSystemRules deletes the system rules
+func DeleteSystemRules(logErrors bool) {
+	for _, r := range fwConfig.SystemRules {
+		chain := systemRulePrefix + "-" + r.Rule.Chain
+		if _, ok := systemChains[r.Rule.Table+"-"+chain]; !ok {
+			continue
+		}
+		RunRule(FLUSH, true, logErrors, []string{chain, "-t", r.Rule.Table})
+		RunRule(DELETE, false, logErrors, []string{r.Rule.Chain, "-t", r.Rule.Table, "-j", chain})
+		RunRule(DELCHAIN, true, logErrors, []string{chain, "-t", r.Rule.Table})
+		delete(systemChains, r.Rule.Table+"-"+chain)
+	}
+}
+
+// AddSystemRule inserts a new rule.
+func AddSystemRule(action Action, rule *fwRule, enable bool) (err error) {
+	chain := systemRulePrefix + "-" + rule.Chain
+	if rule.Table == "" {
+		rule.Table = "filter"
+	}
+	r := []string{chain, "-t", rule.Table}
+	if rule.Parameters != "" {
+		r = append(r, strings.Split(rule.Parameters, " ")...)
+	}
+	r = append(r, []string{"-j", rule.Target}...)
+	if rule.TargetParameters != "" {
+		r = append(r, strings.Split(rule.TargetParameters, " ")...)
+	}
+
+	return RunRule(action, enable, true, r)
 }
 
 // AreRulesLoaded checks if the firewall rules are loaded.
@@ -173,29 +167,46 @@
 	lock.Lock()
 	defer lock.Unlock()
 
-	outDrop, err := core.Exec("iptables", []string{"-L", "OUTPUT"})
-	if err != nil {
-		return false
-	}
-	outDrop6, err := core.Exec("ip6tables", []string{"-L", "OUTPUT"})
-	if err != nil {
-		return false
-	}
-	outMangle, err := core.Exec("iptables", []string{"-L", "OUTPUT", "-t", "mangle"})
-	if err != nil {
-		return false
-	}
-	outMangle6, err := core.Exec("ip6tables", []string{"-L", "OUTPUT", "-t", "mangle"})
-	if err != nil {
-		return false
+	outDrop, err := core.Exec("iptables", []string{"-n", "-L", "OUTPUT"})
+	if err != nil {
+		return false
+	}
+	outDrop6, err := core.Exec("ip6tables", []string{"-n", "-L", "OUTPUT"})
+	if err != nil {
+		return false
+	}
+	outMangle, err := core.Exec("iptables", []string{"-n", "-L", "OUTPUT", "-t", "mangle"})
+	if err != nil {
+		return false
+	}
+	outMangle6, err := core.Exec("ip6tables", []string{"-n", "-L", "OUTPUT", "-t", "mangle"})
+	if err != nil {
+		return false
+	}
+
+	systemRulesLoaded := true
+	if len(systemChains) > 0 {
+		for _, rule := range systemChains {
+			if chainOut4, err4 := core.Exec("iptables", []string{"-n", "-L", rule.Chain, "-t", rule.Table}); err4 == nil {
+				if regexSystemRulesQuery.FindString(chainOut4) == "" {
+					systemRulesLoaded = false
+					break
+				}
+			}
+			if chainOut6, err6 := core.Exec("ip6tables", []string{"-n", "-L", rule.Chain, "-t", rule.Table}); err6 == nil {
+				if regexSystemRulesQuery.FindString(chainOut6) == "" {
+					systemRulesLoaded = false
+					break
+				}
+			}
+		}
 	}
 
 	return regexRulesQuery.FindString(outMangle) != "" &&
 		regexRulesQuery.FindString(outMangle6) != "" &&
 		regexDropQuery.FindString(outDrop) != "" &&
 		regexDropQuery.FindString(outDrop6) != "" &&
-		regexPriorityRulesQuery.FindString(outMangle) != "" &&
-		regexPriorityRulesQuery.FindString(outMangle6) != ""
+		systemRulesLoaded
 }
 
 // StartCheckingRules checks periodically if the rules are loaded.
@@ -204,23 +215,19 @@
 	for {
 		select {
 		case <-rulesCheckerChan:
-			return
+			goto Exit
 		case <-rulesChecker.C:
 			if rules := AreRulesLoaded(); rules == false {
-<<<<<<< HEAD
-				QueueConnections(false, false, qNum)
-				DropMarked(false, false)
-				QueueConnections(true, true, qNum)
-				DropMarked(true, true)
-=======
 				log.Important("firewall rules changed, reloading")
-				cleanRules()
+				CleanRules(false)
 				insertRules()
 				loadDiskConfiguration(true)
->>>>>>> 214e1b3c
 			}
 		}
 	}
+
+Exit:
+	log.Info("exit checking fw rules")
 }
 
 // StopCheckingRules stops checking if the firewall rules are loaded.
@@ -233,22 +240,21 @@
 	return running
 }
 
-func cleanRules() {
-	QueueDNSResponses(false, queueNum)
-	QueueConnections(false, queueNum)
-	DropMarked(false)
-	DeletePriorityRule()
+// CleanRules deletes the rules we added.
+func CleanRules(logErrors bool) {
+	QueueDNSResponses(false, logErrors, queueNum)
+	QueueConnections(false, logErrors, queueNum)
+	DropMarked(false, logErrors)
+	DeleteSystemRules(logErrors)
 }
 
 func insertRules() {
-	if err := QueueDNSResponses(true, queueNum); err != nil {
+	if err := QueueDNSResponses(true, true, queueNum); err != nil {
 		log.Error("Error while running DNS firewall rule: %s", err)
-	} else if err = QueueConnections(true, queueNum); err != nil {
+	} else if err = QueueConnections(true, true, queueNum); err != nil {
 		log.Fatal("Error while running conntrack firewall rule: %s", err)
-	} else if err = DropMarked(true); err != nil {
+	} else if err = DropMarked(true, true); err != nil {
 		log.Fatal("Error while running drop firewall rule: %s", err)
-	} else if err = CreatePriorityRule(); err != nil {
-		log.Error("Error while adding priority firewall rule: %s", err)
 	}
 }
 
@@ -261,14 +267,9 @@
 		queueNum = *qNum
 	}
 
+	configWatcher.Close()
 	StopCheckingRules()
-<<<<<<< HEAD
-	QueueDNSResponses(false, true, queueNum)
-	QueueConnections(false, true, queueNum)
-	DropMarked(false, true)
-=======
-	cleanRules()
->>>>>>> 214e1b3c
+	CleanRules(false)
 
 	running = false
 }
@@ -283,17 +284,8 @@
 	}
 	insertRules()
 
-<<<<<<< HEAD
-	if err := QueueDNSResponses(true, true, queueNum); err != nil {
-		log.Error("Error while running DNS firewall rule: %s", err)
-	} else if err = QueueConnections(true, true, queueNum); err != nil {
-		log.Error("Error while running conntrack firewall rule: %s", err)
-	} else if err = DropMarked(true, true); err != nil {
-		log.Error("Error while running drop firewall rule: %s", err)
-=======
 	if watcher, err := fsnotify.NewWatcher(); err == nil {
 		configWatcher = watcher
->>>>>>> 214e1b3c
 	}
 	loadDiskConfiguration(false)
 
